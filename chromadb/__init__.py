import chromadb.config
import logging
from chromadb.telemetry.events import ClientStartEvent

logger = logging.getLogger(__name__)

__settings = chromadb.config.Settings()

__version__ = "0.3.22"


def configure(**kwargs):
    """Override Chroma's default settings, environment variables or .env files"""
    global __settings
    __settings = chromadb.config.Settings(**kwargs)


def get_settings():
    return __settings


def get_db(settings=__settings):
    """Return a chroma.DB instance based on the provided or environmental settings."""
<<<<<<< HEAD
    return settings.get_component("chroma_db_impl")
=======

    setting = settings.chroma_db_impl.lower()

    def require(key):
        assert settings[
            key
        ], f"Setting '{key}' is required when chroma_db_impl={setting}"

    if setting == "clickhouse":
        require("clickhouse_host")
        require("clickhouse_port")
        require("persist_directory")
        logger.info("Using Clickhouse for database")
        import chromadb.db.clickhouse

        return chromadb.db.clickhouse.Clickhouse(settings)
    elif setting == "duckdb+parquet":
        require("persist_directory")
        logger.warning(
            f"Using embedded DuckDB with persistence: data will be stored in: {settings.persist_directory}"
        )
        import chromadb.db.duckdb

        return chromadb.db.duckdb.PersistentDuckDB(settings)
    elif setting == "duckdb":
        require("persist_directory")
        logger.warning(
            "Using embedded DuckDB without persistence: data will be transient"
        )
        import chromadb.db.duckdb

        return chromadb.db.duckdb.DuckDB(settings)
    else:
        raise ValueError(
            f"Expected chroma_db_impl to be one of clickhouse, duckdb, duckdb+parquet, got {setting}"
        )
>>>>>>> d62256fe


def Client(settings=__settings):
    """Return a chroma.API instance based on the provided or environmental
    settings, optionally overriding the DB instance."""

    telemetry_client = settings.get_component("chroma_telemetry_impl")

    # Submit event for client start
    telemetry_client.capture(ClientStartEvent())

<<<<<<< HEAD
    return settings.get_component("chroma_api_impl")
=======
    def require(key):
        assert settings[
            key
        ], f"Setting '{key}' is required when chroma_api_impl={setting}"

    if setting == "rest":
        require("chroma_server_host")
        require("chroma_server_http_port")
        logger.info(
            "Running Chroma in client mode using REST to connect to remote server"
        )
        import chromadb.api.fastapi

        return chromadb.api.fastapi.FastAPI(settings, telemetry_client)
    elif setting == "local":
        logger.info("Running Chroma using direct local API.")
        import chromadb.api.local

        return chromadb.api.local.LocalAPI(settings, get_db(settings), telemetry_client)
    else:
        raise ValueError(
            f"Expected chroma_api_impl to be one of rest, local, got {setting}"
        )
>>>>>>> d62256fe
<|MERGE_RESOLUTION|>--- conflicted
+++ resolved
@@ -21,46 +21,7 @@
 
 def get_db(settings=__settings):
     """Return a chroma.DB instance based on the provided or environmental settings."""
-<<<<<<< HEAD
     return settings.get_component("chroma_db_impl")
-=======
-
-    setting = settings.chroma_db_impl.lower()
-
-    def require(key):
-        assert settings[
-            key
-        ], f"Setting '{key}' is required when chroma_db_impl={setting}"
-
-    if setting == "clickhouse":
-        require("clickhouse_host")
-        require("clickhouse_port")
-        require("persist_directory")
-        logger.info("Using Clickhouse for database")
-        import chromadb.db.clickhouse
-
-        return chromadb.db.clickhouse.Clickhouse(settings)
-    elif setting == "duckdb+parquet":
-        require("persist_directory")
-        logger.warning(
-            f"Using embedded DuckDB with persistence: data will be stored in: {settings.persist_directory}"
-        )
-        import chromadb.db.duckdb
-
-        return chromadb.db.duckdb.PersistentDuckDB(settings)
-    elif setting == "duckdb":
-        require("persist_directory")
-        logger.warning(
-            "Using embedded DuckDB without persistence: data will be transient"
-        )
-        import chromadb.db.duckdb
-
-        return chromadb.db.duckdb.DuckDB(settings)
-    else:
-        raise ValueError(
-            f"Expected chroma_db_impl to be one of clickhouse, duckdb, duckdb+parquet, got {setting}"
-        )
->>>>>>> d62256fe
 
 
 def Client(settings=__settings):
@@ -72,30 +33,5 @@
     # Submit event for client start
     telemetry_client.capture(ClientStartEvent())
 
-<<<<<<< HEAD
-    return settings.get_component("chroma_api_impl")
-=======
-    def require(key):
-        assert settings[
-            key
-        ], f"Setting '{key}' is required when chroma_api_impl={setting}"
 
-    if setting == "rest":
-        require("chroma_server_host")
-        require("chroma_server_http_port")
-        logger.info(
-            "Running Chroma in client mode using REST to connect to remote server"
-        )
-        import chromadb.api.fastapi
-
-        return chromadb.api.fastapi.FastAPI(settings, telemetry_client)
-    elif setting == "local":
-        logger.info("Running Chroma using direct local API.")
-        import chromadb.api.local
-
-        return chromadb.api.local.LocalAPI(settings, get_db(settings), telemetry_client)
-    else:
-        raise ValueError(
-            f"Expected chroma_api_impl to be one of rest, local, got {setting}"
-        )
->>>>>>> d62256fe
+    return settings.get_component("chroma_api_impl")