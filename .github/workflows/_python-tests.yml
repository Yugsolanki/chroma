--- conflicted
+++ resolved
@@ -20,25 +20,7 @@
       fail-fast: false
       matrix:
         python: ${{fromJson(inputs.python_versions)}}
-<<<<<<< HEAD
         platform: [depot-ubuntu-22.04-64, 32core-128gb-windows-latest]
-=======
-        platform: [depot-ubuntu-22.04, windows-latest]
-        test-globs: ["--ignore-glob 'chromadb/test/property/*' --ignore-glob 'chromadb/test/stress/*' --ignore-glob 'chromadb/test/distributed/*' --ignore='chromadb/test/auth/test_simple_rbac_authz.py'",
-                   "chromadb/test/auth/test_simple_rbac_authz.py",
-                   "chromadb/test/property/test_add.py",
-                   "chromadb/test/property/test_collections.py",
-                   "chromadb/test/property/test_collections_with_database_tenant.py",
-                   "chromadb/test/property/test_collections_with_database_tenant_overwrite.py",
-                   "chromadb/test/property/test_cross_version_persist.py",
-                   "chromadb/test/property/test_embeddings.py",
-                   "chromadb/test/property/test_filtering.py",
-                   "chromadb/test/property/test_persist.py"]
-        include:
-          - test-globs: "chromadb/test/property/test_embeddings.py"
-            parallelized: true
-
->>>>>>> e9355492
     runs-on: ${{ matrix.platform }}
     steps:
       - uses: actions/checkout@v3
@@ -156,11 +138,7 @@
     strategy:
       matrix:
         python: ${{fromJson(inputs.python_versions)}}
-<<<<<<< HEAD
-        platform: ['depot-ubuntu-22.04-8']
-=======
-        platform: ['depot-ubuntu-22.04-16', '16core-64gb-windows-latest']
->>>>>>> e9355492
+        platform: ['depot-ubuntu-22.04-8', '16core-64gb-windows-latest']
     runs-on: ${{ matrix.platform }}
     steps:
       - uses: actions/checkout@v3
